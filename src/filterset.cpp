/*
 * Copyright (C) 2009, 2010, 2011 Nicolas Bonnefon and other contributors
 *
 * This file is part of glogg.
 *
 * glogg is free software: you can redistribute it and/or modify
 * it under the terms of the GNU General Public License as published by
 * the Free Software Foundation, either version 3 of the License, or
 * (at your option) any later version.
 *
 * glogg is distributed in the hope that it will be useful,
 * but WITHOUT ANY WARRANTY; without even the implied warranty of
 * MERCHANTABILITY or FITNESS FOR A PARTICULAR PURPOSE.  See the
 * GNU General Public License for more details.
 *
 * You should have received a copy of the GNU General Public License
 * along with glogg.  If not, see <http://www.gnu.org/licenses/>.
 */

// This file implements classes Filter and FilterSet

#include <QSettings>
#include <QDataStream>

#include "log.h"
#include "filterset.h"

const int FilterSet::FILTERSET_VERSION = 1;

QRegularExpression::PatternOptions getPatternOptions( bool ignoreCase )
{
    QRegularExpression::PatternOptions options =
            QRegularExpression::UseUnicodePropertiesOption
            | QRegularExpression::OptimizeOnFirstUsageOption;

    if ( ignoreCase ) {
        options |= QRegularExpression::CaseInsensitiveOption;
    }
    return options;
}

Filter::Filter()
{
}

Filter::Filter(const QString& pattern, bool ignoreCase,
            const QString& foreColorName, const QString& backColorName ) :
    regexp_( pattern,  getPatternOptions( ignoreCase ) ),
    foreColorName_( foreColorName ),
    backColorName_( backColorName ), enabled_( true )
{
    LOG(logDEBUG) << "New Filter, fore: " << foreColorName_.toStdString()
        << " back: " << backColorName_.toStdString();
}

QString Filter::pattern() const
{
    return regexp_.pattern();
}

void Filter::setPattern( const QString& pattern )
{
    regexp_.setPattern( pattern );
}

bool Filter::ignoreCase() const
{
    return regexp_.patternOptions().testFlag(QRegularExpression::CaseInsensitiveOption);
}

void Filter::setIgnoreCase( bool ignoreCase )
{
    regexp_.setPatternOptions( getPatternOptions( ignoreCase ) );
}

const QString& Filter::foreColorName() const
{
    return foreColorName_;
}

void Filter::setForeColor( const QString& foreColorName )
{
    foreColorName_ = foreColorName;
}

const QString& Filter::backColorName() const
{
    return backColorName_;
}

void Filter::setBackColor( const QString& backColorName )
{
    backColorName_ = backColorName;
}

bool Filter::hasMatch( const QString& string ) const
{
    return regexp_.match( string ).hasMatch();
}

//
// Operators for serialization
//

QDataStream& operator<<( QDataStream& out, const Filter& object )
{
    LOG(logDEBUG) << "<<operator from Filter";
    out << object.regexp_;
    out << object.foreColorName_;
    out << object.backColorName_;

    return out;
}

QDataStream& operator>>( QDataStream& in, Filter& object )
{
    LOG(logDEBUG) << ">>operator from Filter";
    in >> object.regexp_;
    in >> object.foreColorName_;
    in >> object.backColorName_;

    return in;
}


// Default constructor
FilterSet::FilterSet()
{
    qRegisterMetaTypeStreamOperators<Filter>( "Filter" );
    qRegisterMetaTypeStreamOperators<FilterSet>( "FilterSet" );
    qRegisterMetaTypeStreamOperators<FilterSet::FilterList>( "FilterSet::FilterList" );
}

bool FilterSet::matchLine( const QString& line,
        QColor* foreColor, QColor* backColor ) const
{
    for ( QList<Filter>::const_iterator i = filterList.constBegin();
<<<<<<< HEAD
          i != filterList.constEnd(); i++ ) {
        if ( i->hasMatch( line ) ) {
=======
          i != filterList.constEnd(); ++i ) {
        if ( i->indexIn( line ) != -1 ) {
>>>>>>> ad5a6f2b
            foreColor->setNamedColor( i->foreColorName() );
            backColor->setNamedColor( i->backColorName() );
            return true;
        }
    }

    return false;
}

//
// Operators for serialization
//

QDataStream& operator<<( QDataStream& out, const FilterSet& object )
{
    LOG(logDEBUG) << "<<operator from FilterSet";
    out << object.filterList;

    return out;
}

QDataStream& operator>>( QDataStream& in, FilterSet& object )
{
    LOG(logDEBUG) << ">>operator from FilterSet";
    in >> object.filterList;

    return in;
}

//
// Persistable virtual functions implementation
//

void Filter::saveToStorage( QSettings& settings ) const
{
    LOG(logDEBUG) << "Filter::saveToStorage";

    settings.setValue( "regexp", regexp_.pattern() );
    settings.setValue( "ignore_case", regexp_.patternOptions().testFlag( QRegularExpression::CaseInsensitiveOption ) );
    settings.setValue( "fore_colour", foreColorName_ );
    settings.setValue( "back_colour", backColorName_ );
}

void Filter::retrieveFromStorage( QSettings& settings )
{
    LOG(logDEBUG) << "Filter::retrieveFromStorage";

    regexp_ = QRegularExpression( settings.value( "regexp" ).toString(),
                       getPatternOptions( settings.value( "ignore_case", false ).toBool() ) );
    foreColorName_ = settings.value( "fore_colour" ).toString();
    backColorName_ = settings.value( "back_colour" ).toString();
}

void FilterSet::saveToStorage( QSettings& settings ) const
{
    LOG(logDEBUG) << "FilterSet::saveToStorage";

    settings.beginGroup( "FilterSet" );
    // Remove everything in case the array is shorter than the previous one
    settings.remove("");
    settings.setValue( "version", FILTERSET_VERSION );
    settings.beginWriteArray( "filters" );
    for (int i = 0; i < filterList.size(); ++i) {
        settings.setArrayIndex(i);
        filterList[i].saveToStorage( settings );
    }
    settings.endArray();
    settings.endGroup();
}

void FilterSet::retrieveFromStorage( QSettings& settings )
{
    LOG(logDEBUG) << "FilterSet::retrieveFromStorage";

    filterList.clear();

    if ( settings.contains( "FilterSet/version" ) ) {
        settings.beginGroup( "FilterSet" );
        if ( settings.value( "version" ) == FILTERSET_VERSION ) {
            int size = settings.beginReadArray( "filters" );
            for (int i = 0; i < size; ++i) {
                settings.setArrayIndex(i);
                Filter filter;
                filter.retrieveFromStorage( settings );
                filterList.append( filter );
            }
            settings.endArray();
        }
        else {
            LOG(logERROR) << "Unknown version of FilterSet, ignoring it...";
        }
        settings.endGroup();
    }
    else {
        LOG(logWARNING) << "Trying to import legacy (<=0.8.2) filters...";
        FilterSet tmp_filter_set =
            settings.value( "filterSet" ).value<FilterSet>();
        *this = tmp_filter_set;
        LOG(logWARNING) << "...imported filterset: "
            << filterList.count() << " elements";
        // Remove the old key once migration is done
        settings.remove( "filterSet" );
        // And replace it with the new one
        saveToStorage( settings );
        settings.sync();
    }
}<|MERGE_RESOLUTION|>--- conflicted
+++ resolved
@@ -135,13 +135,8 @@
         QColor* foreColor, QColor* backColor ) const
 {
     for ( QList<Filter>::const_iterator i = filterList.constBegin();
-<<<<<<< HEAD
-          i != filterList.constEnd(); i++ ) {
+          i != filterList.constEnd(); ++i ) {
         if ( i->hasMatch( line ) ) {
-=======
-          i != filterList.constEnd(); ++i ) {
-        if ( i->indexIn( line ) != -1 ) {
->>>>>>> ad5a6f2b
             foreColor->setNamedColor( i->foreColorName() );
             backColor->setNamedColor( i->backColorName() );
             return true;
