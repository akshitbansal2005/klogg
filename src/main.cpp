--- conflicted
+++ resolved
@@ -263,17 +263,14 @@
     if ( load_session || ( filenames.empty() && !new_session && config->loadLastSession() ) )
         mw.reloadSession();
 
-<<<<<<< HEAD
     LOG(logDEBUG) << "MainWindow created.";
     mw.show();
 
     mw.loadInitialFile( QString::fromStdString( filename ) );
-=======
     for ( const auto& filename: filenames ) {
         mw.loadInitialFile( QString::fromStdString( filename ) );
     }
 
->>>>>>> 1311017a
     mw.startBackgroundTasks();
 
     return app.exec();
