--- conflicted
+++ resolved
@@ -364,16 +364,7 @@
         using namespace std::chrono;
         high_resolution_clock::time_point t1 = high_resolution_clock::now();
 
-<<<<<<< HEAD
-        using namespace std::chrono;
-        high_resolution_clock::time_point t1 = high_resolution_clock::now();
-
-        // Count the number of lines and max length
-        // (read big chunks to speed up reading from disk)
-        file.seek( pos );
-=======
         file.seek( state.pos );
->>>>>>> ab00d4e0
         while ( !file.atEnd() ) {
 
             if ( *interruptRequest_ )
@@ -401,19 +392,7 @@
         }
 
         // Check if there is a non LF terminated line at the end of the file
-<<<<<<< HEAD
-        const auto file_size = file.size();
-
-        high_resolution_clock::time_point t2 = high_resolution_clock::now();
-        auto duration = duration_cast<milliseconds>( t2 - t1 ).count();
-
-        LOG_INFO << "Indexing done, took " << duration << " ms";
-        LOG_INFO << "Indexing perf " << (1000.f * file_size / duration) / (1024*1024) << " MiB/s";
-
-        if ( !*interruptRequest_ && file_size > pos ) {
-=======
         if ( !*interruptRequest_ && state.file_size > state.pos ) {
->>>>>>> ab00d4e0
             LOG( logWARNING ) <<
                 "Non LF terminated file, adding a fake end of line";
 
