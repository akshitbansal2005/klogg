/*
 * Copyright (C) 2009, 2010, 2014, 2015 Nicolas Bonnefon and other contributors
 *
 * This file is part of glogg.
 *
 * glogg is free software: you can redistribute it and/or modify
 * it under the terms of the GNU General Public License as published by
 * the Free Software Foundation, either version 3 of the License, or
 * (at your option) any later version.
 *
 * glogg is distributed in the hope that it will be useful,
 * but WITHOUT ANY WARRANTY; without even the implied warranty of
 * MERCHANTABILITY or FITNESS FOR A PARTICULAR PURPOSE.  See the
 * GNU General Public License for more details.
 *
 * You should have received a copy of the GNU General Public License
 * along with glogg.  If not, see <http://www.gnu.org/licenses/>.
 */

#include <QFile>
#include <QTextStream>

#include "log.h"

#include "logdata.h"
#include "logdataworkerthread.h"

EncodingParameters::EncodingParameters(const QTextCodec *codec)
{
    static const QChar lineFeed(QChar::LineFeed);
    QTextCodec::ConverterState convertState(QTextCodec::IgnoreHeader);
    QByteArray encodedLineFeed = codec->fromUnicode(&lineFeed, 1, &convertState);

    lineFeedWidth = encodedLineFeed.length();
    lineFeedIndex = encodedLineFeed[0] == '\n' ? 0 : (encodedLineFeed.length() - 1);
}

// Size of the chunk to read (5 MiB)
const int IndexOperation::sizeChunk = 1*1024*1024;

qint64 IndexingData::getSize() const
{
    QMutexLocker locker( &dataMutex_ );

    return indexedSize_;
}

int IndexingData::getMaxLength() const
{
    QMutexLocker locker( &dataMutex_ );

    return maxLength_;
}

LineNumber IndexingData::getNbLines() const
{
    QMutexLocker locker( &dataMutex_ );

    return linePosition_.size();
}

qint64 IndexingData::getPosForLine( LineNumber line ) const
{
    QMutexLocker locker( &dataMutex_ );

    return linePosition_.at( line );
}

QTextCodec *IndexingData::getEncodingGuess() const
{
    QMutexLocker locker( &dataMutex_ );
    return encodingGuess_;
}

void IndexingData::forceEncoding(QTextCodec *codec)
{
     QMutexLocker locker( &dataMutex_ );
     encodingForced_ = codec;
}

QTextCodec* IndexingData::getForcedEncoding() const
{
     QMutexLocker locker( &dataMutex_ );
     return encodingForced_;
}

void IndexingData::addAll(qint64 size, int length,
        const FastLinePositionArray& linePosition,
        QTextCodec *encoding )

{
    QMutexLocker locker( &dataMutex_ );

    indexedSize_  += size;
    maxLength_     = qMax( maxLength_, length );
    linePosition_.append_list( linePosition );

    encodingGuess_      = encoding;
}

void IndexingData::clear()
{
    maxLength_   = 0;
    indexedSize_ = 0;
    linePosition_ = LinePositionArray();
    encodingGuess_    = QTextCodec::codecForLocale();
    encodingForced_ = nullptr;
}

LogDataWorkerThread::LogDataWorkerThread( IndexingData* indexing_data )
    : QThread(), mutex_(), operationRequestedCond_(),
    nothingToDoCond_(), fileName_(), indexing_data_( indexing_data )
{
    operationRequested_ = nullptr;
}

LogDataWorkerThread::~LogDataWorkerThread()
{
    {
        QMutexLocker locker( &mutex_ );
        terminate_.set();
        operationRequestedCond_.wakeAll();
    }
    wait();
}

void LogDataWorkerThread::attachFile( const QString& fileName )
{
    QMutexLocker locker( &mutex_ );  // to protect fileName_

    fileName_ = fileName;
}

void LogDataWorkerThread::indexAll(QTextCodec* forcedEncoding)
{
    QMutexLocker locker( &mutex_ );  // to protect operationRequested_

    LOG(logDEBUG) << "FullIndex requested";

    // If an operation is ongoing, we will block
    while ( (operationRequested_ != NULL) )
        nothingToDoCond_.wait( &mutex_ );

    interruptRequested_.clear();
    operationRequested_ = new FullIndexOperation( fileName_,
            indexing_data_, &interruptRequested_, forcedEncoding );
    operationRequestedCond_.wakeAll();
}

void LogDataWorkerThread::indexAdditionalLines()
{
    QMutexLocker locker( &mutex_ );  // to protect operationRequested_

    LOG(logDEBUG) << "AddLines requested";

    // If an operation is ongoing, we will block
    while ( (operationRequested_ != NULL) )
        nothingToDoCond_.wait( &mutex_ );

    interruptRequested_.clear();
    operationRequested_ = new PartialIndexOperation( fileName_,
<<<<<<< HEAD
            indexing_data_, &interruptRequested_, position );
=======
            indexing_data_, &interruptRequested_, &encodingSpeculator_ );
>>>>>>> 481c483c
    operationRequestedCond_.wakeAll();
}

void LogDataWorkerThread::interrupt()
{
    LOG(logDEBUG) << "Load interrupt requested";
    interruptRequested_.set();
}

// This is the thread's main loop
void LogDataWorkerThread::run()
{
    QMutexLocker locker( &mutex_ );

    forever {
        while ( !terminate_ && (operationRequested_ == NULL) )
            operationRequestedCond_.wait( &mutex_ );
        LOG(logDEBUG) << "Worker thread signaled";

        // Look at what needs to be done
        if ( terminate_ )
            return;      // We must die

        if ( operationRequested_ ) {
            connect( operationRequested_, SIGNAL( indexingProgressed( int ) ),
                    this, SIGNAL( indexingProgressed( int ) ) );

            // Run the operation
            try {
                if ( operationRequested_->start() ) {
                    LOG(logDEBUG) << "... finished copy in workerThread.";
                    emit indexingFinished( LoadingStatus::Successful );
                }
                else {
                    emit indexingFinished( LoadingStatus::Interrupted );
                }
            }
            catch ( std::bad_alloc& ba ) {
                LOG(logERROR) << "Out of memory whilst indexing!";
                emit indexingFinished( LoadingStatus::NoMemory );
            }

            delete operationRequested_;
            operationRequested_ = NULL;
            nothingToDoCond_.wakeAll();
        }
    }
}

//
// Operations implementation
//

IndexOperation::IndexOperation( const QString& fileName,
        IndexingData* indexingData, AtomicFlag* interruptRequest)
    : fileName_( fileName )
{
    interruptRequest_ = interruptRequest;
    indexing_data_ = indexingData;
}

<<<<<<< HEAD
PartialIndexOperation::PartialIndexOperation( const QString& fileName,
        IndexingData* indexingData, AtomicFlag* interruptRequest, qint64 position )
    : IndexOperation( fileName, indexingData, interruptRequest )
{
    initialPosition_ = position;
}

void IndexOperation::doIndex(IndexingData* indexing_data, qint64 initialPosition )
=======
void IndexOperation::doIndex( IndexingData* indexing_data,
        EncodingSpeculator* encoding_speculator, qint64 initialPosition )
>>>>>>> 481c483c
{
    qint64 pos = initialPosition; // Absolute position of the start of current line
    qint64 end = 0;               // Absolute position of the end of current line
    int additional_spaces = 0;    // Additional spaces due to tabs

    QTextCodec* fileTextCodec = nullptr;
    QTextCodec* encodingGuess = nullptr;
    EncodingParameters encodingParams;

    QFile file( fileName_ );

    if ( file.open( QIODevice::ReadOnly ) ) {
        // Count the number of lines and max length
        // (read big chunks to speed up reading from disk)
        file.seek( pos );
        while ( !file.atEnd() ) {
            FastLinePositionArray line_positions;
            int max_length = 0;

            if ( *interruptRequest_ )
                break;

            // Read a chunk of 5MB
            const qint64 block_beginning = file.pos();
            const QByteArray block = file.read( sizeChunk );

            if (!fileTextCodec) {
                fileTextCodec = indexing_data->getForcedEncoding();
                if (!fileTextCodec) fileTextCodec = QTextCodec::codecForUtfText(block);
                encodingParams = EncodingParameters(fileTextCodec);
                LOG(logWARNING) << "Encoding " << fileTextCodec->name().data() <<", Char width " << encodingParams.lineFeedWidth;
            }

            if (!encodingGuess) {
                encodingGuess = QTextCodec::codecForUtfText(block);
            }

            // Count the number of lines in each chunk
            qint64 pos_within_block = 0;
            while ( pos_within_block != -1 ) {
                pos_within_block = qMax( pos - block_beginning, 0LL);

                // Looking for the next \n, expanding tabs in the process
                do {
                    if ( pos_within_block < block.length() ) {
                        const char c =  block.at(pos_within_block + encodingParams.lineFeedIndex);

                        if ( c == '\n')
                            break;
                        else if ( c == '\t')
                            additional_spaces += AbstractLogData::tabStop -
                                ( ( ( block_beginning - pos ) + pos_within_block
                                    + additional_spaces ) % AbstractLogData::tabStop ) - 1;

                        pos_within_block += encodingParams.lineFeedWidth;
                    }
                    else {
                        pos_within_block = -1;
                    }
                } while ( pos_within_block != -1 );

                // When a end of line has been found...
                if ( pos_within_block != -1 ) {
                    end = pos_within_block + block_beginning;
                    const int length = end-pos + additional_spaces;
                    if ( length > max_length )
                        max_length = length;

                    pos = end + encodingParams.lineFeedWidth;
                    additional_spaces = 0;
                    line_positions.append( pos );
                }
            }

            // Update the shared data
            indexing_data->addAll( block.length(), max_length, line_positions,
                   encodingGuess );

            // Update the caller for progress indication
            int progress = ( file.size() > 0 ) ? pos*100 / file.size() : 100;
            emit indexingProgressed( progress );
        }

        // Check if there is a non LF terminated line at the end of the file
        qint64 file_size = file.size();
        if ( !*interruptRequest_ && file_size > pos ) {
            LOG( logWARNING ) <<
                "Non LF terminated file, adding a fake end of line";

            FastLinePositionArray line_position;
            line_position.append( file_size + 1 );
            line_position.setFakeFinalLF();

            indexing_data->addAll( 0, 0, line_position, encodingGuess );
        }
    }
    else {
        // TODO: Check that the file is seekable?
        // If the file cannot be open, we do as if it was empty
        LOG(logWARNING) << "Cannot open file " << fileName_.toStdString();

        indexing_data->clear();

        emit indexingProgressed( 100 );
    }
    LOG(logINFO) << "Detected encoding " << fileTextCodec->name().data();
}

// Called in the worker thread's context
bool FullIndexOperation::start()
{
    LOG(logDEBUG) << "FullIndexOperation::start(), file "
        << fileName_.toStdString();

    LOG(logDEBUG) << "FullIndexOperation: Starting the count...";

    emit indexingProgressed( 0 );

    // First empty the index
    indexing_data_->clear();
    indexing_data_->forceEncoding(forcedEncoding_);

    doIndex( indexing_data_, 0 );

    LOG(logDEBUG) << "FullIndexOperation: ... finished counting."
        "interrupt = " << static_cast<bool>(*interruptRequest_);

    return ( *interruptRequest_ ? false : true );
}

bool PartialIndexOperation::start()
{
    LOG(logDEBUG) << "PartialIndexOperation::start(), file "
        << fileName_.toStdString();

    qint64 initial_position = indexing_data_->getSize();

    LOG(logDEBUG) << "PartialIndexOperation: Starting the count at "
        << initial_position << " ...";

    emit indexingProgressed( 0 );

<<<<<<< HEAD
    doIndex( indexing_data_, initialPosition_ );
=======
    doIndex( indexing_data_, encoding_speculator_, initial_position );
>>>>>>> 481c483c

    LOG(logDEBUG) << "PartialIndexOperation: ... finished counting.";

    return ( *interruptRequest_ ? false : true );
}<|MERGE_RESOLUTION|>--- conflicted
+++ resolved
@@ -25,16 +25,6 @@
 #include "logdata.h"
 #include "logdataworkerthread.h"
 
-EncodingParameters::EncodingParameters(const QTextCodec *codec)
-{
-    static const QChar lineFeed(QChar::LineFeed);
-    QTextCodec::ConverterState convertState(QTextCodec::IgnoreHeader);
-    QByteArray encodedLineFeed = codec->fromUnicode(&lineFeed, 1, &convertState);
-
-    lineFeedWidth = encodedLineFeed.length();
-    lineFeedIndex = encodedLineFeed[0] == '\n' ? 0 : (encodedLineFeed.length() - 1);
-}
-
 // Size of the chunk to read (5 MiB)
 const int IndexOperation::sizeChunk = 1*1024*1024;
 
@@ -159,11 +149,8 @@
 
     interruptRequested_.clear();
     operationRequested_ = new PartialIndexOperation( fileName_,
-<<<<<<< HEAD
-            indexing_data_, &interruptRequested_, position );
-=======
-            indexing_data_, &interruptRequested_, &encodingSpeculator_ );
->>>>>>> 481c483c
+            indexing_data_, &interruptRequested_ );
+
     operationRequestedCond_.wakeAll();
 }
 
@@ -225,19 +212,13 @@
     indexing_data_ = indexingData;
 }
 
-<<<<<<< HEAD
 PartialIndexOperation::PartialIndexOperation( const QString& fileName,
-        IndexingData* indexingData, AtomicFlag* interruptRequest, qint64 position )
+        IndexingData* indexingData, AtomicFlag* interruptRequest )
     : IndexOperation( fileName, indexingData, interruptRequest )
 {
-    initialPosition_ = position;
 }
 
 void IndexOperation::doIndex(IndexingData* indexing_data, qint64 initialPosition )
-=======
-void IndexOperation::doIndex( IndexingData* indexing_data,
-        EncodingSpeculator* encoding_speculator, qint64 initialPosition )
->>>>>>> 481c483c
 {
     qint64 pos = initialPosition; // Absolute position of the start of current line
     qint64 end = 0;               // Absolute position of the end of current line
@@ -380,11 +361,7 @@
 
     emit indexingProgressed( 0 );
 
-<<<<<<< HEAD
-    doIndex( indexing_data_, initialPosition_ );
-=======
-    doIndex( indexing_data_, encoding_speculator_, initial_position );
->>>>>>> 481c483c
+    doIndex( indexing_data_, initial_position );
 
     LOG(logDEBUG) << "PartialIndexOperation: ... finished counting.";
 
